--- conflicted
+++ resolved
@@ -40,8 +40,6 @@
     localStorage.setItem("darkMode", darkMode.toString());
   }, [darkMode]);
 
-<<<<<<< HEAD
-
   const [routeSettings, setRouteSettings] = useState<Partial<RouteRequest>>(
     () => {
       const saved = localStorage.getItem("routeSettings");
@@ -55,8 +53,6 @@
     },
   );
 
-=======
->>>>>>> c29b0c20
   useEffect(() => {
     localStorage.setItem("routeSettings", JSON.stringify(routeSettings));
   }, [routeSettings]);
@@ -72,22 +68,6 @@
   const [activeTab, setActiveTab] = useState<
     "route" | "analytics" | "comparison" | "saved"
   >("route");
-<<<<<<< HEAD
-=======
-  const [routeSettings, setRouteSettings] = useState<Partial<RouteRequest>>(
-    () => {
-      const saved = localStorage.getItem("routeSettings");
-      return saved
-        ? JSON.parse(saved)
-        : {
-            optimization_type: "distance",
-            vehicle_type: "car",
-            return_to_start: false,
-          };
-    },
-  );
-
->>>>>>> c29b0c20
   // Use crypto API for better randomness
   const generateId = () =>
     typeof crypto !== "undefined" && crypto.randomUUID
